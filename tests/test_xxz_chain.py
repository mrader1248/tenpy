"""test of :class:`tenpy.models.XXZChain`.

.. todo ::
    more tests...
"""

from __future__ import division

import numpy as np
import numpy.testing as npt
import pprint

import tenpy.linalg.np_conserved as npc
from tenpy.models.xxz_chain import XXZChain


<<<<<<< HEAD
def test_XXZChain():
    pars = dict(L=4, Jxx=1., Jz=1., hz=0.0, bc_MPS='finite')
=======
def test_XXZChain0():
    pars = dict(L=4, Jxx=1., Jz=1., hz=0., bc_MPS='finite')
>>>>>>> 41f2ff2a
    chain = XXZChain(pars)
    chain.test_sanity()
    for Hb in chain.H_bond[1:]:   # check bond eigenvalues
        Hb2 = Hb.combine_legs([['pL', 'pR'], ['pL*', 'pR*']], qconj=[+1, -1])
        print Hb2.to_ndarray()
        W = npc.eigvalsh(Hb2)
        # TODO check eigenvalues for nozero hz, ...?
        npt.assert_array_almost_equal_nulp(np.sort(W),
                                           np.sort([-0.75, 0.25, 0.25, 0.25]),
                                           16**3)
    pars['hz'] = 0.2
    print "hz =", pars['hz']
    chain = XXZChain(pars)
    chain.test_sanity()
    Hb = chain.H_bond[2]  # the only central bonds: boundaries have different hz
    Hb2 = Hb.combine_legs([['pL', 'pR'], ['pL*', 'pR*']], qconj=[+1, -1])
    print Hb2.to_ndarray()
    W = npc.eigvalsh(Hb2)
    print W
    npt.assert_array_almost_equal_nulp(np.sort(W),
                                       np.sort([-0.75,
                                                0.25 - 2*0.5*0.5*pars['hz'],
                                                0.25,
                                                0.25 + 2.*0.5*0.5*pars['hz']]),
                                       16**3)
    pars['bc_MPS'] = 'infinite'

    for L in [2, 3, 4, 5, 6]:
        print "L =", L
        pars['L'] = L
        chain = XXZChain(pars)
        pprint.pprint(chain.coupling_terms)
        assert len(chain.H_bond) == L
        Hb0 = chain.H_bond[0]
        for Hb in chain.H_bond[1:]:
            assert(npc.norm(Hb - Hb0, np.inf) == 0.)  # exactly equal

def test_XXZChain1():
    pars = dict(L=4, Jxx=1., Jz=1., hz=1., bc_MPS='finite')
    chain = XXZChain(pars)
    chain.test_sanity()
    # check bond eigenvalues
    for Hb in chain.H_bond[1:]:
        Hb2 = Hb.combine_legs([['pL', 'pR'], ['pL*', 'pR*']], qconj=[+1, -1])
        W = npc.eigvalsh(Hb2)
        # TODO check eigenvalues for nozero hz, ...?
        npt.assert_array_almost_equal_nulp(np.sort(W), [1.25, 0.25, -0.75, -0.75], 16**3)

    for L in [2, 3, 4, 5, 6]:
        print "L =", L
        pars['L'] = L
        pars['bc_MPS'] = 'infinite'
        chain = XXZChain(pars)
        pprint.pprint(chain.coupling_terms)
        assert len(chain.H_bond) == L
        Hb0 = chain.H_bond[0]
        for Hb in chain.H_bond[1:]:
            assert(npc.norm(Hb - Hb0, np.inf) == 0.)  # exactly equal<|MERGE_RESOLUTION|>--- conflicted
+++ resolved
@@ -14,28 +14,23 @@
 from tenpy.models.xxz_chain import XXZChain
 
 
-<<<<<<< HEAD
 def test_XXZChain():
-    pars = dict(L=4, Jxx=1., Jz=1., hz=0.0, bc_MPS='finite')
-=======
-def test_XXZChain0():
     pars = dict(L=4, Jxx=1., Jz=1., hz=0., bc_MPS='finite')
->>>>>>> 41f2ff2a
     chain = XXZChain(pars)
     chain.test_sanity()
     for Hb in chain.H_bond[1:]:   # check bond eigenvalues
         Hb2 = Hb.combine_legs([['pL', 'pR'], ['pL*', 'pR*']], qconj=[+1, -1])
         print Hb2.to_ndarray()
         W = npc.eigvalsh(Hb2)
-        # TODO check eigenvalues for nozero hz, ...?
         npt.assert_array_almost_equal_nulp(np.sort(W),
                                            np.sort([-0.75, 0.25, 0.25, 0.25]),
                                            16**3)
+    # now check with non-trivial onsite terms
     pars['hz'] = 0.2
     print "hz =", pars['hz']
     chain = XXZChain(pars)
     chain.test_sanity()
-    Hb = chain.H_bond[2]  # the only central bonds: boundaries have different hz
+    Hb = chain.H_bond[2]  # the only central bonds: boundaries have different hz.
     Hb2 = Hb.combine_legs([['pL', 'pR'], ['pL*', 'pR*']], qconj=[+1, -1])
     print Hb2.to_ndarray()
     W = npc.eigvalsh(Hb2)
@@ -56,26 +51,4 @@
         assert len(chain.H_bond) == L
         Hb0 = chain.H_bond[0]
         for Hb in chain.H_bond[1:]:
-            assert(npc.norm(Hb - Hb0, np.inf) == 0.)  # exactly equal
-
-def test_XXZChain1():
-    pars = dict(L=4, Jxx=1., Jz=1., hz=1., bc_MPS='finite')
-    chain = XXZChain(pars)
-    chain.test_sanity()
-    # check bond eigenvalues
-    for Hb in chain.H_bond[1:]:
-        Hb2 = Hb.combine_legs([['pL', 'pR'], ['pL*', 'pR*']], qconj=[+1, -1])
-        W = npc.eigvalsh(Hb2)
-        # TODO check eigenvalues for nozero hz, ...?
-        npt.assert_array_almost_equal_nulp(np.sort(W), [1.25, 0.25, -0.75, -0.75], 16**3)
-
-    for L in [2, 3, 4, 5, 6]:
-        print "L =", L
-        pars['L'] = L
-        pars['bc_MPS'] = 'infinite'
-        chain = XXZChain(pars)
-        pprint.pprint(chain.coupling_terms)
-        assert len(chain.H_bond) == L
-        Hb0 = chain.H_bond[0]
-        for Hb in chain.H_bond[1:]:
             assert(npc.norm(Hb - Hb0, np.inf) == 0.)  # exactly equal